# terraform state files
.terraform/
*.tfst*

# terraform env vars
stacks/*
!stacks/staging.*
!stacks/production.*

# local env vars
environment.sh

# editor config stuff
<<<<<<< HEAD
.idea
.idea/*/**
.vscode
=======
.vscode
.*.swp

# os files 
.DS_Store
>>>>>>> 080562cf
<|MERGE_RESOLUTION|>--- conflicted
+++ resolved
@@ -11,14 +11,10 @@
 environment.sh
 
 # editor config stuff
-<<<<<<< HEAD
 .idea
 .idea/*/**
-.vscode
-=======
 .vscode
 .*.swp
 
 # os files 
-.DS_Store
->>>>>>> 080562cf
+.DS_Store